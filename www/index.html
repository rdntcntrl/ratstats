<!DOCTYPE html>
<html lang="en">
<head>
    <meta charset="UTF-8">
    <title>ratstats - matchview</title>
<<<<<<< HEAD
    <link rel="icon" type="image/svg+xml" href="images/ratmod-head-icon.svg">
    <link href="./contrib/css/tailwind.min.css" rel="stylesheet">
=======
    <link href="./contrib/css/tailwind.css" rel="stylesheet">
>>>>>>> 7e5a955a
    <link href="./contrib/fonts/overpass-mono.css" rel="stylesheet">
    <link href="./css/style.css" rel="stylesheet">
    <script type="application/javascript" src="./contrib/js/jquery.js"></script>
    <script type="application/javascript" src="./js/ratstat.js"></script>
    <script>
        $(document).ready(function () {
            new RatStat().start()
        });
    </script>
</head>

<body class="bg-gray-900 text-gray-200" style="font-family: 'Overpass Mono', sans-serif;">
    <noscript>Needs Javascript.</noscript>
    <div class="hidden fixed inset-0 bg-gray-900 bg-opacity-90  h-full w-full" id="my-modal"></div>
    <div class="hidden fixed cursor-pointer flex h-screen w-screen justify-center items-center inset-0"
        id="modal-container">
    </div>
    <div id="background-img" class="opacity-30 top-0 left-0 bottom-0 right-0 fixed w-full h-full hexagon-back"
        style="z-index:-100"></div>
    <div class="bg-gradient-to-b from-transparent to-gray-900 top-0 left-0 bottom-0 right-0 fixed w-full h-full" style="z-index:-99"> </div>
    <a href="#"><header class="h-12 text-sm bg-gray-900 border-b-2 border-gray-500 text-left flex flex-row justify-start items-center">
        <div class="pl-4 pr-1"><img src="images/ratmod-head-icon.svg" class="w-6 h-6" /></div>
        <div class="px-2">ratstats
            <span class="text-gray-400 px-2 text-xs">statistics for matches played on ratmod</span>
        </div>
    </header> </a>
    <div id="content" class="flex justify-center">
       
        <div class="w-full p-5 max-w-screen-xl md:px-20 md:py-10">
            <div class="overflow-hidden min-w-full my-5">
                <div id="matchheader" class="flex w-full justify-center items-center"></div>
            </div>
            <div id="matchcontainer" class="min-w-full my-5"></div>
            <div id="playercards-container" class="hidden flex flex-row flex-wrap justify-center w-full"></div>
            <footer class="h-40 my-20 py-10 flex flex-col justify-center content-center items-center">
                <div class="py-5"><img src="images/ratmod-head-icon.svg" class="w-14 h-14"></div>
                <div>ratmod. by the rats, for the rats</div>
                <div> <a href="https://ratmod.github.io">ratmod documentation</a> </div>
            </footer>
        </div>
    </div>
    <span id="templates"></span>
</body>

</html><|MERGE_RESOLUTION|>--- conflicted
+++ resolved
@@ -3,12 +3,8 @@
 <head>
     <meta charset="UTF-8">
     <title>ratstats - matchview</title>
-<<<<<<< HEAD
     <link rel="icon" type="image/svg+xml" href="images/ratmod-head-icon.svg">
-    <link href="./contrib/css/tailwind.min.css" rel="stylesheet">
-=======
     <link href="./contrib/css/tailwind.css" rel="stylesheet">
->>>>>>> 7e5a955a
     <link href="./contrib/fonts/overpass-mono.css" rel="stylesheet">
     <link href="./css/style.css" rel="stylesheet">
     <script type="application/javascript" src="./contrib/js/jquery.js"></script>
